--- conflicted
+++ resolved
@@ -21,10 +21,7 @@
 	"net"
 	"os"
 	"strings"
-<<<<<<< HEAD
-=======
 	"time"
->>>>>>> 72c58689
 
 	"github.com/golang/glog"
 	api "k8s.io/kops/pkg/apis/kops"
